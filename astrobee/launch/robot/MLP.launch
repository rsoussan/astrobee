<!-- Copyright (c) 2017, United States Government, as represented by the     -->
<!-- Administrator of the National Aeronautics and Space Administration.     -->
<!--                                                                         -->
<!-- All rights reserved.                                                    -->
<!--                                                                         -->
<!-- The Astrobee platform is licensed under the Apache License, Version 2.0 -->
<!-- (the "License"); you may not use this file except in compliance with    -->
<!-- the License. You may obtain a copy of the License at                    -->
<!--                                                                         -->
<!--     http://www.apache.org/licenses/LICENSE-2.0                          -->
<!--                                                                         -->
<!-- Unless required by applicable law or agreed to in writing, software     -->
<!-- distributed under the License is distributed on an "AS IS" BASIS,       -->
<!-- WITHOUT WARRANTIES OR CONDITIONS OF ANY KIND, either express or         -->
<!-- implied. See the License for the specific language governing            -->
<!-- permissions and limitations under the License.                          -->

<launch>

  <!-- Additional options -->
  <arg name="drivers"/>                          <!-- Start platform drivers    -->
  <arg name="spurn" default=""/>                 <!-- PRevent a specific node   -->
  <arg name="nodes" default=""/>                 <!-- Launch specific nodes     -->
  <arg name="extra" default=""/>                 <!-- Inject an additional node -->
  <arg name="debug" default=""/>                 <!-- Debug a node set          -->
  <arg name="dds" default="true"/>               <!-- Should DDS be started     -->
  <arg name="output" default="log"/>             <!-- Where nodes should log    -->
  <arg name="ground_truth_localizer" default="false"/>   <!-- Runs ground_truth localizer -->

  <!-- Setup nodelet managers -->
  <group if="$(eval optenv('ASTROBEE_NODEGRAPH','')=='')">
    <node pkg="nodelet" type="nodelet" args="manager"
          name="mlp_localization" output="$(arg output)"/>
    <node pkg="nodelet" type="nodelet" args="manager"
          name="mlp_vision" output="$(arg output)"/>
    <node pkg="nodelet" type="nodelet" args="manager"
          name="mlp_depth_cam" output="$(arg output)"/>
<<<<<<< HEAD
    <node pkg="nodelet" type="nodelet" args="manager"
        name="mlp_management" output="$(arg output)"/>
    <node pkg="nodelet" type="nodelet" args="manager"
        name="mlp_monitors" output="$(arg output)"/>
    <node pkg="nodelet" type="nodelet" args="manager"
        name="mlp_communications" output="$(arg output)"/>
    <node pkg="nodelet" type="nodelet" args="manager"
        name="mlp_serial" output="$(arg output)"/>
    <node pkg="nodelet" type="nodelet" args="manager"
        name="mlp_mobility" output="$(arg output)"/>
    <node pkg="nodelet" type="nodelet" args="manager"
        name="mlp_arm" output="$(arg output)"/>
    <node pkg="nodelet" type="nodelet" args="manager"
        name="mlp_dock" output="$(arg output)"/>
    <node pkg="nodelet" type="nodelet" args="manager"
        name="mlp_perch" output="$(arg output)"/>
    <node pkg="nodelet" type="nodelet" args="manager"
        name="mlp_vive" output="$(arg output)"/>
    <node pkg="nodelet" type="nodelet" args="manager"
        name="mlp_states" output="$(arg output)"/>
=======
    <group unless="$(arg loc_only)">
      <node pkg="nodelet" type="nodelet" args="manager"
          name="mlp_management" output="$(arg output)"/>
      <node pkg="nodelet" type="nodelet" args="manager"
          name="mlp_recording" output="$(arg output)"/>
      <node pkg="nodelet" type="nodelet" args="manager"
          name="mlp_monitors" output="$(arg output)"/>
      <node pkg="nodelet" type="nodelet" args="manager"
          name="mlp_communications" output="$(arg output)"/>
      <node pkg="nodelet" type="nodelet" args="manager"
          name="mlp_serial" output="$(arg output)"/>
      <node pkg="nodelet" type="nodelet" args="manager"
          name="mlp_mobility" output="$(arg output)"/>
      <node pkg="nodelet" type="nodelet" args="manager"
          name="mlp_arm" output="$(arg output)"/>
      <node pkg="nodelet" type="nodelet" args="manager"
          name="mlp_dock" output="$(arg output)"/>
      <node pkg="nodelet" type="nodelet" args="manager"
          name="mlp_perch" output="$(arg output)"/>
      <node pkg="nodelet" type="nodelet" args="manager"
          name="mlp_vive" output="$(arg output)"/>
      <node pkg="nodelet" type="nodelet" args="manager"
          name="mlp_states" output="$(arg output)"/>
    </group>
>>>>>>> 0769abf4
  </group>

  <!-- Vision / localization -->
  <include file="$(find ff_util)/launch/ff_nodelet.launch">
    <arg name="class" value="localization_manager/LocalizationManagerNodelet" />
    <arg name="name" value="localization_manager" />
    <arg name="manager" value="mlp_localization" />
    <arg name="spurn" value="$(arg spurn)" />
    <arg name="nodes" value="$(arg nodes)" />
    <arg name="extra" value="$(arg extra)" />
    <arg name="debug" value="$(arg debug)" />
    <arg name="default" value="true" />
  </include>
  <include file="$(find ff_util)/launch/ff_nodelet.launch">
    <arg name="class" value="handrail_detect/HandrailDetect" />
    <arg name="name" value="handrail_detect" />
    <arg name="manager" value="mlp_depth_cam" />
    <arg name="spurn" value="$(arg spurn)" />
    <arg name="nodes" value="$(arg nodes)" />
    <arg name="extra" value="$(arg extra)" />
    <arg name="debug" value="$(arg debug)" />
    <arg name="default" value="true" />
  </include>

  <!-- Run ground_truth_localizer, otherwise run graph localizer -->
  <group unless="$(arg ground_truth_localizer)">
    <include file="$(find ff_util)/launch/ff_nodelet.launch">
      <arg name="class" value="graph_localizer/GraphLocalizerNodelet" />
      <arg name="name" value="graph_localizer" />
      <arg name="manager" value="mlp_localization" />
      <arg name="spurn" value="$(arg spurn)" />
      <arg name="nodes" value="$(arg nodes)" />
      <arg name="extra" value="$(arg extra)" />
      <arg name="debug" value="$(arg debug)" />
      <arg name="default" value="true" />
    </include>
  </group>
 
  <group if="$(arg ground_truth_localizer)">
    <include file="$(find ff_util)/launch/ff_nodelet.launch">
      <arg name="class" value="ground_truth_localizer/GroundTruthLocalizerNodelet" />
      <arg name="name" value="ground_truth_localizer" />
      <arg name="manager" value="mlp_localization" />
      <arg name="spurn" value="$(arg spurn)" />
      <arg name="nodes" value="$(arg nodes)" />
      <arg name="extra" value="$(arg extra)" />
      <arg name="debug" value="$(arg debug)" />
      <arg name="default" value="true" />
    </include>
  </group>

  <include file="$(find ff_util)/launch/ff_nodelet.launch">
    <arg name="class" value="image_sampler/ImageSampler" />
    <arg name="name" value="image_sampler" />
    <arg name="manager" value="mlp_localization" />
    <arg name="spurn" value="$(arg spurn)" />
    <arg name="nodes" value="$(arg nodes)" />
    <arg name="extra" value="$(arg extra)" />
    <arg name="debug" value="$(arg debug)" />
    <arg name="default" value="true" />
  </include>

  <!-- Mobility -->
  <include file="$(find ff_util)/launch/ff_nodelet.launch">
    <arg name="class" value="mapper/MapperNodelet" />
    <arg name="name" value="mapper" />
    <arg name="manager" value="mlp_depth_cam" />
    <arg name="spurn" value="$(arg spurn)" />
    <arg name="nodes" value="$(arg nodes)" />
    <arg name="extra" value="$(arg extra)" />
    <arg name="debug" value="$(arg debug)" />
    <arg name="default" value="true" />
  </include>

  <include file="$(find ff_util)/launch/ff_nodelet.launch">
    <arg name="class" value="planner_qp/Planner" />
    <arg name="name" value="planner_qp" />
    <arg name="manager" value="mlp_depth_cam" />
    <arg name="spurn" value="$(arg spurn)" />
    <arg name="nodes" value="$(arg nodes)" />
    <arg name="extra" value="$(arg extra)" />
    <arg name="debug" value="$(arg debug)" />
    <arg name="default" value="true" />
  </include>
  <include file="$(find ff_util)/launch/ff_nodelet.launch">
    <arg name="class" value="choreographer/ChoreographerNodelet" />
    <arg name="name" value="choreographer" />
    <arg name="manager" value="mlp_mobility" />
    <arg name="spurn" value="$(arg spurn)" />
    <arg name="nodes" value="$(arg nodes)" />
    <arg name="extra" value="$(arg extra)" />
    <arg name="debug" value="$(arg debug)" />
    <arg name="default" value="true" />
  </include>
  <include file="$(find ff_util)/launch/ff_nodelet.launch">
    <arg name="class" value="planner_trapezoidal/PlannerTrapezoidalNodelet" />
    <arg name="name" value="planner_trapezoidal" />
    <arg name="manager" value="mlp_mobility" />
    <arg name="spurn" value="$(arg spurn)" />
    <arg name="nodes" value="$(arg nodes)" />
    <arg name="extra" value="$(arg extra)" />
    <arg name="debug" value="$(arg debug)" />
    <arg name="default" value="true" />
  </include>
  <include file="$(find ff_util)/launch/ff_nodelet.launch">
    <arg name="class" value="mobility/FrameStore" />
    <arg name="name" value="framestore" />
    <arg name="manager" value="mlp_mobility" />
    <arg name="spurn" value="$(arg spurn)" />
    <arg name="nodes" value="$(arg nodes)" />
    <arg name="extra" value="$(arg extra)" />
    <arg name="debug" value="$(arg debug)" />
    <arg name="default" value="true" />
  </include>

<<<<<<< HEAD
  <!-- Behaviors -->
  <include file="$(find ff_util)/launch/ff_nodelet.launch">
    <arg name="class" value="dock/DockNodelet" />
    <arg name="name" value="dock" />
    <arg name="manager" value="mlp_dock" />
    <arg name="spurn" value="$(arg spurn)" />
    <arg name="nodes" value="$(arg nodes)" />
    <arg name="extra" value="$(arg extra)" />
    <arg name="debug" value="$(arg debug)" />
    <arg name="default" value="true" />
  </include>
  <include file="$(find ff_util)/launch/ff_nodelet.launch">
    <arg name="class" value="arm/ArmNodelet" />
    <arg name="name" value="arm" />
    <arg name="manager" value="mlp_arm" />
    <arg name="spurn" value="$(arg spurn)" />
    <arg name="nodes" value="$(arg nodes)" />
    <arg name="extra" value="$(arg extra)" />
    <arg name="debug" value="$(arg debug)" />
    <arg name="default" value="true" />
  </include>
  <include file="$(find ff_util)/launch/ff_nodelet.launch">
    <arg name="class" value="perch/PerchNodelet" />
    <arg name="name" value="perch" />
    <arg name="manager" value="mlp_perch" />
    <arg name="spurn" value="$(arg spurn)" />
    <arg name="nodes" value="$(arg nodes)" />
    <arg name="extra" value="$(arg extra)" />
    <arg name="debug" value="$(arg debug)" />
    <arg name="default" value="true" />
  </include>
=======
    <!-- Management -->
    <include file="$(find ff_util)/launch/ff_nodelet.launch">
      <arg name="class" value="executive/Executive" />
      <arg name="name" value="executive" />
      <arg name="manager" value="mlp_management" />
      <arg name="spurn" value="$(arg spurn)" />
      <arg name="nodes" value="$(arg nodes)" />
      <arg name="extra" value="$(arg extra)" />
      <arg name="debug" value="$(arg debug)" />
      <arg name="default" value="true" />
    </include>
    <include file="$(find ff_util)/launch/ff_nodelet.launch">
      <arg name="class" value="access_control/AccessControl" />
      <arg name="name" value="access_control" />
      <arg name="manager" value="mlp_management" />
      <arg name="spurn" value="$(arg spurn)" />
      <arg name="nodes" value="$(arg nodes)" />
      <arg name="extra" value="$(arg extra)" />
      <arg name="debug" value="$(arg debug)" />
      <arg name="default" value="true" />
    </include>
    <include file="$(find ff_util)/launch/ff_nodelet.launch">
      <arg name="class" value="data_bagger/DataBagger" />
      <arg name="name" value="data_bagger" />
      <arg name="manager" value="mlp_recording" />
      <arg name="spurn" value="$(arg spurn)" />
      <arg name="nodes" value="$(arg nodes)" />
      <arg name="extra" value="$(arg extra)" />
      <arg name="debug" value="$(arg debug)" />
      <arg name="default" value="true" />
    </include>
>>>>>>> 0769abf4

  <include file="$(find ff_util)/launch/ff_nodelet.launch">
    <arg name="class" value="states/StatesNodelet" />
    <arg name="name" value="states" />
    <arg name="manager" value="mlp_states" />
    <arg name="spurn" value="$(arg spurn)" />
    <arg name="nodes" value="$(arg nodes)" />
    <arg name="extra" value="$(arg extra)" />
    <arg name="debug" value="$(arg debug)" />
    <arg name="default" value="true" />
  </include>

  <!-- Management -->
  <include file="$(find ff_util)/launch/ff_nodelet.launch">
    <arg name="class" value="executive/Executive" />
    <arg name="name" value="executive" />
    <arg name="manager" value="mlp_management" />
    <arg name="spurn" value="$(arg spurn)" />
    <arg name="nodes" value="$(arg nodes)" />
    <arg name="extra" value="$(arg extra)" />
    <arg name="debug" value="$(arg debug)" />
    <arg name="default" value="true" />
  </include>
  <include file="$(find ff_util)/launch/ff_nodelet.launch">
    <arg name="class" value="access_control/AccessControl" />
    <arg name="name" value="access_control" />
    <arg name="manager" value="mlp_management" />
    <arg name="spurn" value="$(arg spurn)" />
    <arg name="nodes" value="$(arg nodes)" />
    <arg name="extra" value="$(arg extra)" />
    <arg name="debug" value="$(arg debug)" />
    <arg name="default" value="true" />
  </include>
  <include file="$(find ff_util)/launch/ff_nodelet.launch">
    <arg name="class" value="data_bagger/DataBagger" />
    <arg name="name" value="data_bagger" />
    <arg name="manager" value="mlp_management" />
    <arg name="spurn" value="$(arg spurn)" />
    <arg name="nodes" value="$(arg nodes)" />
    <arg name="extra" value="$(arg extra)" />
    <arg name="debug" value="$(arg debug)" />
    <arg name="default" value="true" />
  </include>

  <!-- Monitors -->
  <include file="$(find ff_util)/launch/ff_nodelet.launch">
    <arg name="class" value="sys_monitor/SysMonitor" />
    <arg name="name" value="sys_monitor" />
    <arg name="manager" value="mlp_monitors" />
    <arg name="spurn" value="$(arg spurn)" />
    <arg name="nodes" value="$(arg nodes)" />
    <arg name="extra" value="$(arg extra)" />
    <arg name="debug" value="$(arg debug)" />
    <arg name="default" value="true" />
  </include>

  <!-- Communications -->
  <include file="$(find ff_util)/launch/ff_nodelet.launch">
    <arg name="class" value="dds_ros_bridge/DdsRosBridge" />
    <arg name="name" value="dds_ros_bridge" />
    <arg name="manager" value="mlp_communications" />
    <arg name="spurn" value="$(arg spurn)" />
    <arg name="nodes" value="$(arg nodes)" />
    <arg name="extra" value="$(arg extra)" />
    <arg name="debug" value="$(arg debug)" />
    <arg name="default" value="$(arg dds)" />
  </include>

  <!-- Perching arm -->
  <include file="$(find ff_util)/launch/ff_nodelet.launch">
    <arg name="class" value="perching_arm/PerchingArmNode" />
    <arg name="name" value="perching_arm" />
    <arg name="manager" value="mlp_serial" />
    <arg name="spurn" value="$(arg spurn)" />
    <arg name="nodes" value="$(arg nodes)" />
    <arg name="extra" value="$(arg extra)" />
    <arg name="debug" value="$(arg debug)" />
    <arg name="default" value="true" />
  </include>

 <!-- Drivers (optional) -->
 <group if="$(arg drivers)">

   <!-- NavCam pipeline -->
   <include file="$(find ff_util)/launch/ff_nodelet.launch">
     <arg name="class" value="is_camera/camera" />
     <arg name="name" value="nav_cam" />
     <arg name="manager" value="mlp_vision" />
     <arg name="spurn" value="$(arg spurn)" />
     <arg name="nodes" value="$(arg nodes)" />
     <arg name="extra" value="$(arg extra)" />
     <arg name="debug" value="$(arg debug)" />
     <arg name="default" value="true" />
   </include>
   <include file="$(find ff_util)/launch/ff_nodelet.launch">
     <arg name="class" value="is_camera/camera" />
     <arg name="name" value="calibration_nav_cam" />
     <arg name="manager" value="mlp_vision" />
     <arg name="spurn" value="$(arg spurn)" />
     <arg name="nodes" value="$(arg nodes)" />
     <arg name="extra" value="$(arg extra)" />
     <arg name="debug" value="$(arg debug)" />
     <arg name="default" value="false" />
   </include>
   <include file="$(find ff_util)/launch/ff_nodelet.launch">
     <arg name="class" value="localization_node/LocalizationNodelet" />
     <arg name="name" value="localization_node" />
     <arg name="manager" value="mlp_vision" />
     <arg name="spurn" value="$(arg spurn)" />
     <arg name="nodes" value="$(arg nodes)" />
     <arg name="extra" value="$(arg extra)" />
     <arg name="debug" value="$(arg debug)" />
     <arg name="default" value="true" />
   </include>
   <include file="$(find ff_util)/launch/ff_nodelet.launch">
     <arg name="class" value="lk_optical_flow/LKOpticalFlowNodelet" />
     <arg name="name" value="optical_flow_nodelet" />
     <arg name="manager" value="mlp_vision" />
     <arg name="spurn" value="$(arg spurn)" />
     <arg name="nodes" value="$(arg nodes)" />
     <arg name="extra" value="$(arg extra)" />
     <arg name="debug" value="$(arg debug)" />
     <arg name="default" value="true" />
   </include>

   <!-- DockCam pipeline -->
   <include file="$(find ff_util)/launch/ff_nodelet.launch">
     <arg name="class" value="is_camera/camera" />
     <arg name="name" value="dock_cam" />
     <arg name="manager" value="mlp_vision" />
     <arg name="spurn" value="$(arg spurn)" />
     <arg name="nodes" value="$(arg nodes)" />
     <arg name="extra" value="$(arg extra)" />
     <arg name="debug" value="$(arg debug)" />
     <arg name="default" value="true" />
   </include>
   <include file="$(find ff_util)/launch/ff_nodelet.launch">
     <arg name="class" value="is_camera/camera" />
     <arg name="name" value="calibration_dock_cam" />
     <arg name="manager" value="mlp_vision" />
     <arg name="spurn" value="$(arg spurn)" />
     <arg name="nodes" value="$(arg nodes)" />
     <arg name="extra" value="$(arg extra)" />
     <arg name="debug" value="$(arg debug)" />
     <arg name="default" value="false" />
   </include>
   <include file="$(find ff_util)/launch/ff_nodelet.launch">
     <arg name="class" value="marker_tracking_node/MarkerTrackingNodelet" />
     <arg name="name" value="marker_tracking" />
     <arg name="manager" value="mlp_vision" />
     <arg name="spurn" value="$(arg spurn)" />
     <arg name="nodes" value="$(arg nodes)" />
     <arg name="extra" value="$(arg extra)" />
     <arg name="debug" value="$(arg debug)" />
     <arg name="default" value="true" />
   </include>

   <!-- Depth camera pipeline -->
   <include file="$(find ff_util)/launch/ff_nodelet.launch">
     <arg name="class" value="pico_driver/PicoDriverNodelet" />
     <arg name="name" value="pico_driver" />
     <arg name="manager" value="mlp_depth_cam" />
     <arg name="spurn" value="$(arg spurn)" />
     <arg name="nodes" value="$(arg nodes)" />
     <arg name="extra" value="$(arg extra)" />
     <arg name="debug" value="$(arg debug)" />
     <arg name="default" value="true" />
   </include>

   <!-- Monitors -->
   <include file="$(find ff_util)/launch/ff_nodelet.launch">
     <arg name="class" value="cpu_mem_monitor/CpuMemMonitor" />
     <arg name="name" value="mlp_cpu_mem_monitor" />
     <arg name="manager" value="mlp_monitors" />
     <arg name="spurn" value="$(arg spurn)" />
     <arg name="nodes" value="$(arg nodes)" />
     <arg name="extra" value="$(arg extra)" />
     <arg name="debug" value="$(arg debug)" />
     <arg name="default" value="true" />
   </include>
   <include file="$(find ff_util)/launch/ff_nodelet.launch">
     <arg name="class" value="disk_monitor/DiskMonitor" />
     <arg name="name" value="mlp_disk_monitor" />
     <arg name="manager" value="mlp_monitors" />
     <arg name="spurn" value="$(arg spurn)" />
     <arg name="nodes" value="$(arg nodes)" />
     <arg name="extra" value="$(arg extra)" />
     <arg name="debug" value="$(arg debug)" />
     <arg name="default" value="true" />
   </include>

   <!-- Vive (optional) -->
   <include file="$(find ff_util)/launch/ff_nodelet.launch">
     <arg name="class" value="vive/ViveNodelet" />
     <arg name="name" value="vive" />
     <arg name="manager" value="mlp_vive" />
     <arg name="spurn" value="$(arg spurn)" />
     <arg name="nodes" value="$(arg nodes)" />
     <arg name="extra" value="$(arg extra)" />
     <arg name="debug" value="$(arg debug)" />
     <arg name="default" value="false" />
   </include>

  </group>

</launch><|MERGE_RESOLUTION|>--- conflicted
+++ resolved
@@ -35,53 +35,28 @@
           name="mlp_vision" output="$(arg output)"/>
     <node pkg="nodelet" type="nodelet" args="manager"
           name="mlp_depth_cam" output="$(arg output)"/>
-<<<<<<< HEAD
-    <node pkg="nodelet" type="nodelet" args="manager"
-        name="mlp_management" output="$(arg output)"/>
-    <node pkg="nodelet" type="nodelet" args="manager"
-        name="mlp_monitors" output="$(arg output)"/>
-    <node pkg="nodelet" type="nodelet" args="manager"
-        name="mlp_communications" output="$(arg output)"/>
-    <node pkg="nodelet" type="nodelet" args="manager"
-        name="mlp_serial" output="$(arg output)"/>
-    <node pkg="nodelet" type="nodelet" args="manager"
-        name="mlp_mobility" output="$(arg output)"/>
-    <node pkg="nodelet" type="nodelet" args="manager"
-        name="mlp_arm" output="$(arg output)"/>
-    <node pkg="nodelet" type="nodelet" args="manager"
-        name="mlp_dock" output="$(arg output)"/>
-    <node pkg="nodelet" type="nodelet" args="manager"
-        name="mlp_perch" output="$(arg output)"/>
-    <node pkg="nodelet" type="nodelet" args="manager"
-        name="mlp_vive" output="$(arg output)"/>
-    <node pkg="nodelet" type="nodelet" args="manager"
-        name="mlp_states" output="$(arg output)"/>
-=======
-    <group unless="$(arg loc_only)">
-      <node pkg="nodelet" type="nodelet" args="manager"
+    <node pkg="nodelet" type="nodelet" args="manager"
           name="mlp_management" output="$(arg output)"/>
-      <node pkg="nodelet" type="nodelet" args="manager"
+    <node pkg="nodelet" type="nodelet" args="manager"
           name="mlp_recording" output="$(arg output)"/>
-      <node pkg="nodelet" type="nodelet" args="manager"
+    <node pkg="nodelet" type="nodelet" args="manager"
           name="mlp_monitors" output="$(arg output)"/>
-      <node pkg="nodelet" type="nodelet" args="manager"
+    <node pkg="nodelet" type="nodelet" args="manager"
           name="mlp_communications" output="$(arg output)"/>
-      <node pkg="nodelet" type="nodelet" args="manager"
+    <node pkg="nodelet" type="nodelet" args="manager"
           name="mlp_serial" output="$(arg output)"/>
-      <node pkg="nodelet" type="nodelet" args="manager"
+    <node pkg="nodelet" type="nodelet" args="manager"
           name="mlp_mobility" output="$(arg output)"/>
-      <node pkg="nodelet" type="nodelet" args="manager"
+    <node pkg="nodelet" type="nodelet" args="manager"
           name="mlp_arm" output="$(arg output)"/>
-      <node pkg="nodelet" type="nodelet" args="manager"
+    <node pkg="nodelet" type="nodelet" args="manager"
           name="mlp_dock" output="$(arg output)"/>
-      <node pkg="nodelet" type="nodelet" args="manager"
+    <node pkg="nodelet" type="nodelet" args="manager"
           name="mlp_perch" output="$(arg output)"/>
-      <node pkg="nodelet" type="nodelet" args="manager"
+    <node pkg="nodelet" type="nodelet" args="manager"
           name="mlp_vive" output="$(arg output)"/>
-      <node pkg="nodelet" type="nodelet" args="manager"
+    <node pkg="nodelet" type="nodelet" args="manager"
           name="mlp_states" output="$(arg output)"/>
-    </group>
->>>>>>> 0769abf4
   </group>
 
   <!-- Vision / localization -->
@@ -197,7 +172,6 @@
     <arg name="default" value="true" />
   </include>
 
-<<<<<<< HEAD
   <!-- Behaviors -->
   <include file="$(find ff_util)/launch/ff_nodelet.launch">
     <arg name="class" value="dock/DockNodelet" />
@@ -229,39 +203,6 @@
     <arg name="debug" value="$(arg debug)" />
     <arg name="default" value="true" />
   </include>
-=======
-    <!-- Management -->
-    <include file="$(find ff_util)/launch/ff_nodelet.launch">
-      <arg name="class" value="executive/Executive" />
-      <arg name="name" value="executive" />
-      <arg name="manager" value="mlp_management" />
-      <arg name="spurn" value="$(arg spurn)" />
-      <arg name="nodes" value="$(arg nodes)" />
-      <arg name="extra" value="$(arg extra)" />
-      <arg name="debug" value="$(arg debug)" />
-      <arg name="default" value="true" />
-    </include>
-    <include file="$(find ff_util)/launch/ff_nodelet.launch">
-      <arg name="class" value="access_control/AccessControl" />
-      <arg name="name" value="access_control" />
-      <arg name="manager" value="mlp_management" />
-      <arg name="spurn" value="$(arg spurn)" />
-      <arg name="nodes" value="$(arg nodes)" />
-      <arg name="extra" value="$(arg extra)" />
-      <arg name="debug" value="$(arg debug)" />
-      <arg name="default" value="true" />
-    </include>
-    <include file="$(find ff_util)/launch/ff_nodelet.launch">
-      <arg name="class" value="data_bagger/DataBagger" />
-      <arg name="name" value="data_bagger" />
-      <arg name="manager" value="mlp_recording" />
-      <arg name="spurn" value="$(arg spurn)" />
-      <arg name="nodes" value="$(arg nodes)" />
-      <arg name="extra" value="$(arg extra)" />
-      <arg name="debug" value="$(arg debug)" />
-      <arg name="default" value="true" />
-    </include>
->>>>>>> 0769abf4
 
   <include file="$(find ff_util)/launch/ff_nodelet.launch">
     <arg name="class" value="states/StatesNodelet" />
@@ -298,7 +239,7 @@
   <include file="$(find ff_util)/launch/ff_nodelet.launch">
     <arg name="class" value="data_bagger/DataBagger" />
     <arg name="name" value="data_bagger" />
-    <arg name="manager" value="mlp_management" />
+    <arg name="manager" value="mlp_recording" />
     <arg name="spurn" value="$(arg spurn)" />
     <arg name="nodes" value="$(arg nodes)" />
     <arg name="extra" value="$(arg extra)" />
